# Based on https://github.com/tribhuvanesh/knockoffnets/blob/master/knockoff
# /datasets/caltech256.py

from collections import defaultdict as dd
from pathlib import Path
from typing import Callable, Dict, List, Optional

import numpy as np
from torchvision.datasets import ImageFolder


class Caltech256(ImageFolder):

    def __init__(self,
                 root: str,
                 train: bool = True,
                 transform: Optional[Callable] = None,
                 target_transform: Optional[Callable] = None,
                 seed: int = 0):
        root = Path(root)
        if "256_ObjectCategories" not in str(root):
            root = Path(root).joinpath("256_ObjectCategories")

        if not root.exists():
            raise ValueError("Caltech256 dataset was not found in {}"
                             .format(str(root)))

        super().__init__(root=root, transform=transform,
                         target_transform=target_transform)

        self._delete_clutter_class()
        self._seed = seed

        # Recommended value from Caltech256 dataset paper
        self._test_size = 25
        self._partition_to_idxs = self._get_partition_to_idxs()
        self._pruned_idxs = self._partition_to_idxs[
            "train" if train else "test"]

<<<<<<< HEAD
        # Prune (self.imgs, self.samples to only include examples_paper from
        # the required train/test partition
=======
        # Prune (self.imgs, self.samples to only include examples_paper from the
        # required train/test partition
        self.targets = [self.targets[i] for i in self._pruned_idxs]
>>>>>>> 19527ccf
        self.samples = [self.samples[i] for i in self._pruned_idxs]
        self.imgs = self.samples

        print("Loaded {} ({}) with {} samples".format(self.__class__.__name__,
                                                      "train" if train else
                                                      "test",
                                                      len(self.samples)))

    def _delete_clutter_class(self) -> None:
        idx_clutter = self.class_to_idx["257.clutter"]
        self.samples = [s for s in self.samples if s[1] != idx_clutter]
        self.class_to_idx.pop("257.clutter")
        self.classes = self.classes[:-1]

    def _get_partition_to_idxs(self) -> Dict[str, List[int]]:
        partition_to_idxs = {
            "train": [],
            "test": []
        }

        # Use this random seed to make partition consistent
        before_state = np.random.get_state()
        np.random.seed(self._seed)

        # ----------------- Create mapping: classidx -> idx
        classidx_to_idxs = dd(list)
        for idx, s in enumerate(self.samples):
            classidx = s[1]
            classidx_to_idxs[classidx].append(idx)

        # Shuffle classidx_to_idx
        for classidx, idxs in classidx_to_idxs.items():
            np.random.shuffle(idxs)

        for classidx, idxs in classidx_to_idxs.items():
            # A constant no. kept aside for evaluation
            partition_to_idxs["test"] += idxs[:self._test_size]
            # Train on remaining
            partition_to_idxs["train"] += idxs[self._test_size:]

        np.random.set_state(before_state)

        return partition_to_idxs<|MERGE_RESOLUTION|>--- conflicted
+++ resolved
@@ -37,14 +37,9 @@
         self._pruned_idxs = self._partition_to_idxs[
             "train" if train else "test"]
 
-<<<<<<< HEAD
-        # Prune (self.imgs, self.samples to only include examples_paper from
-        # the required train/test partition
-=======
         # Prune (self.imgs, self.samples to only include examples_paper from the
         # required train/test partition
         self.targets = [self.targets[i] for i in self._pruned_idxs]
->>>>>>> 19527ccf
         self.samples = [self.samples[i] for i in self._pruned_idxs]
         self.imgs = self.samples
 
